## Changelog

### 2.1.7 (in progress)

- [improvement] Improve QueryBuilder API for SELECT DISTINCT (JAVA-475)
- [improvement] Make NativeColumnType a top-level class (JAVA-715)
- [improvement] Unify "Target" enum for schema elements (JAVA-782)
<<<<<<< HEAD
- [bug] Support bind marker in QueryBuilder DELETE's list index (JAVA-679)
=======
- [improvement] Expose ProtocolVersion#toInt (JAVA-700)
- [bug] Handle void return types in accessors (JAVA-542)
- [improvement] Create values() function for Insert builder using List (JAVA-225)
- [improvement] HashMap throws an OOM Exception when logging level is set to TRACE (JAVA-713)
>>>>>>> 1729f1f2


### 2.1.6

Merged from 2.0 branch:

- [new feature] Add getObject to BoundStatement and Row (JAVA-584)
- [improvement] Improve connection pool resizing algorithm (JAVA-419)
- [bug] Fix race condition between pool expansion and shutdown (JAVA-599)
- [improvement] Upgrade Netty to 4.0.27 (JAVA-622)
- [improvement] Coalesce frames before flushing them to the connection
  (JAVA-562)
- [improvement] Rename threads to indicate that they are for the driver
  (JAVA-583)
- [new feature] Expose paging state (JAVA-550)
- [new feature] Slow Query Logger (JAVA-646)
- [improvement] Exclude some errors from measurements in LatencyAwarePolicy
  (JAVA-698)
- [bug] Fix issue when executing a PreparedStatement from another cluster
  (JAVA-641)
- [improvement] Log keyspace xxx does not exist at WARN level (JAVA-534)
- [improvement] Allow Cluster subclasses to delegate to another instance
  (JAVA-619)
- [new feature] Expose an API to check for schema agreement after a
  schema-altering statement (JAVA-669)
- [improvement] Make connection and pool creation fully async (JAVA-692)
- [improvement] Optimize connection use after reconnection (JAVA-505)
- [improvement] Remove "suspected" mechanism (JAVA-617)
- [improvement] Don't mark connection defunct on client timeout (reverts
  JAVA-425)
- [new feature] Speculative query executions (JAVA-561)
- [bug] Release connection before completing the ResultSetFuture (JAVA-666)
- [new feature BETA] Percentile-based variant of query logger and speculative
  executions (JAVA-723)
- [bug] Fix buffer leaks when compression is enabled (JAVA-734).
- [improvement] Use Netty's pooled ByteBufAllocator by default (JAVA-756)
- [improvement] Expose "unsafe" paging state API (JAVA-759)
- [bug] Prevent race during pool initialization (JAVA-768)


### 2.1.5

- [bug] Authorize Null parameter in Accessor method (JAVA-575)
- [improvement] Support C* 2.1.3's nested collections (JAVA-570)
- [bug] Fix checks on mapped collection types (JAVA-612)
- [bug] Fix QueryBuilder.putAll() when the collection contains UDTs (JAVA-672)

Merged from 2.0 branch:

- [new feature] Add AddressTranslater for EC2 multi-region deployment (JAVA-518)
- [improvement] Add connection heartbeat (JAVA-533)
- [improvement] Reduce level of logs on missing rpc_address (JAVA-568)
- [improvement] Expose node token and range information (JAVA-312, JAVA-681)
- [bug] Fix cluster name mismatch check at startup (JAVA-595)
- [bug] Fix guava dependency when using OSGI (JAVA-620)
- [bug] Fix handling of DROP events when ks name is case-sensitive (JAVA-678)
- [improvement] Use List<?> instead of List<Object> in QueryBuilder API
  (JAVA-631)
- [improvement] Exclude Netty POM from META-INF in shaded JAR (JAVA-654)
- [bug] Quote single quotes contained in table comments in asCQLQuery method
  (JAVA-655)
- [bug] Empty TokenRange returned in a one token cluster (JAVA-684)
- [improvement] Expose TokenRange#contains (JAVA-687)
- [bug] Prevent race between cancellation and query completion (JAVA-614)
- [bug] Prevent cancel and timeout from cancelling unrelated ResponseHandler if
  streamId was already released and reused (JAVA-632).
- [bug] Fix issue when newly opened pool fails before we could mark the node UP
  (JAVA-642)
- [bug] Fix unwanted LBP notifications when a contact host is down (JAVA-613)
- [bug] Fix edge cases where a connection was released twice (JAVA-651).
- [bug] Fix edge cases in query cancellation (JAVA-653).


### 2.1.4

Merged from 2.0 branch:

- [improvement] Shade Netty dependency (JAVA-538)
- [improvement] Target schema refreshes more precisely (JAVA-543)
- [bug] Don't check rpc_address for control host (JAVA-546)
- [improvement] Improve message of NoHostAvailableException (JAVA-409)
- [bug] Rework connection reaper to avoid deadlock (JAVA-556)
- [bug] Avoid deadlock when multiple connections to the same host get write
  errors (JAVA-557)
- [improvement] Make shuffle=true the default for TokenAwarePolicy (JAVA-504)
- [bug] Fix bug when SUSPECT reconnection succeeds, but one of the pooled
  connections fails while bringing the node back up (JAVA-577)
- [bug] Prevent faulty control connection from ignoring reconnecting hosts
  (JAVA-587)
- temporarily revert "Add idle timeout to the connection pool" (JAVA-419)
- [bug] Ensure updateCreatedPools does not add pools for suspected hosts
  (JAVA-593)
- [bug] Ensure state change notifications for a given host are handled serially
  (JAVA-594)
- [bug] Ensure control connection reconnects when control host is removed
  (JAVA-597)


### 2.1.3

- [bug] Ignore static fields in mapper (JAVA-510)
- [bug] Fix UDT parsing at init when using the default protocol version (JAVA-509)
- [bug] Fix toString, equals and hashCode on accessor proxies (JAVA-495)
- [bug] Allow empty name on Column and Field annotations (JAVA-528)

Merged from 2.0 branch:

- [bug] Ensure control connection does not trigger concurrent reconnects (JAVA-497)
- [improvement] Keep trying to reconnect on authentication errors (JAVA-472)
- [improvement] Expose close method on load balancing policy (JAVA-463)
- [improvement] Allow load balancing policy to trigger refresh for a single host (JAVA-459)
- [bug] Expose an API to cancel reconnection attempts (JAVA-493)
- [bug] Fix NPE when a connection fails during pool construction (JAVA-503)
- [improvement] Log datacenter name in DCAware policy's init when it is explicitly provided
  (JAVA-423)
- [improvement] Shuffle the replicas in TokenAwarePolicy.newQueryPlan (JAVA-504)
- [improvement] Make schema agreement wait tuneable (JAVA-507)
- [improvement] Document how to inject the driver metrics into another registry (JAVA-494)
- [improvement] Add idle timeout to the connection pool (JAVA-419)
- [bug] LatencyAwarePolicy does not shutdown executor on invocation of close (JAVA-516)
- [improvement] Throw an exception when DCAwareRoundRobinPolicy is built with
  an explicit but null or empty local datacenter (JAVA-451).
- [bug] Fix check for local contact points in DCAware policy's init (JAVA-511)
- [improvement] Make timeout on saturated pool customizable (JAVA-457)
- [improvement] Downgrade Guava to 14.0.1 (JAVA-521)
- [bug] Fix token awareness for case-sensitive keyspaces and tables (JAVA-526)
- [bug] Check maximum number of values passed to SimpleStatement (JAVA-515)
- [improvement] Expose the driver version through the API (JAVA-532)
- [improvement] Optimize session initialization when some hosts are not
  responsive (JAVA-522)


### 2.1.2

- [improvement] Support for native protocol v3 (JAVA-361, JAVA-364, JAVA-467)
- [bug] Fix UDT fields of type inet in QueryBuilder (JAVA-454)
- [bug] Exclude transient fields from Frozen checks (JAVA-455)
- [bug] Fix handling of null collections in mapper (JAVA-453)
- [improvement] Make implicit column names case-insensitive in mapper (JAVA-452)
- [bug] Fix named bind markers in QueryBuilder (JAVA-433)
- [bug] Fix handling of BigInteger in object mapper (JAVA-458)
- [bug] Ignore synthetic fields in mapper (JAVA-465)
- [improvement] Throw an exception when DCAwareRoundRobinPolicy is built with
  an explicit but null or empty local datacenter (JAVA-451)
- [improvement] Add backwards-compatible DataType.serialize methods (JAVA-469)
- [bug] Handle null enum fields in object mapper (JAVA-487)
- [bug] Handle null UDT fields in object mapper (JAVA-499)

Merged from 2.0 branch:

- [bug] Handle null pool in PooledConnection.release (JAVA-449)
- [improvement] Defunct connection on request timeout (JAVA-425)
- [improvement] Try next host when we get a SERVER_ERROR (JAVA-426)
- [bug] Handle race between query timeout and completion (JAVA-449, JAVA-460, JAVA-471)
- [bug] Fix DCAwareRoundRobinPolicy datacenter auto-discovery (JAVA-496)


### 2.1.1

- [new] Support for new "frozen" keyword (JAVA-441)

Merged from 2.0 branch:

- [bug] Check cluster name when connecting to a new node (JAVA-397)
- [bug] Add missing CAS delete support in QueryBuilder (JAVA-326)
- [bug] Add collection and data length checks during serialization (JAVA-363)
- [improvement] Surface number of retries in metrics (JAVA-329)
- [bug] Do not use a host when no rpc_address found for it (JAVA-428)
- [improvement] Add ResultSet.wasApplied() for conditional queries (JAVA-358)
- [bug] Fix negative HostConnectionPool open count (JAVA-349)
- [improvement] Log more connection details at trace and debug levels (JAVA-436)
- [bug] Fix cluster shutdown (JAVA-445)


### 2.1.0

- [bug] ClusteringColumn annotation not working with specified ordering (JAVA-408)
- [improvement] Fail BoundStatement if null values are not set explicitly (JAVA-410)
- [bug] Handle UDT and tuples in BuiltStatement.toString (JAVA-416)

Merged from 2.0 branch:

- [bug] Release connections on ResultSetFuture#cancel (JAVA-407)
- [bug] Fix handling of SimpleStatement with values in query builder
  batches (JAVA-393)
- [bug] Ensure pool is properly closed in onDown (JAVA-417)
- [bug] Fix tokenMap initialization at startup (JAVA-415)
- [bug] Avoid deadlock on close (JAVA-418)


### 2.1.0-rc1

Merged from 2.0 branch:

- [bug] Ensure defunct connections are completely closed (JAVA-394)
- [bug] Fix memory and resource leak on closed Sessions (JAVA-342, JAVA-390)


### 2.1.0-beta1

- [new] Support for User Defined Types and tuples
- [new] Simple object mapper

Merged from 2.0 branch: everything up to 2.0.3 (included), and the following.

- [improvement] Better handling of dead connections (JAVA-204)
- [bug] Fix potential NPE in ControlConnection (JAVA-373)
- [bug] Throws NPE when passed null for a contact point (JAVA-291)
- [bug] Avoid LoadBalancingPolicy onDown+onUp at startup (JAVA-315)
- [bug] Avoid classloader leak in Tomcat (JAVA-343)
- [bug] Avoid deadlock in onAdd/onUp (JAVA-387)
- [bug] Make metadata parsing more lenient (JAVA-377, JAVA-391)


### 2.0.11 (in progress)

- [bug] Fix SpeculativeExecutionPolicy.init() and close() are never called (JAVA-796)

Merged from 2.0.10_fixes branch:

- [improvement] Use Netty's pooled ByteBufAllocator by default (JAVA-756)
- [improvement] Expose "unsafe" paging state API (JAVA-759)
- [bug] Fix getObject by name (JAVA-767)
- [bug] Prevent race during pool initialization (JAVA-768)


### 2.0.10.1

- [improvement] Use Netty's pooled ByteBufAllocator by default (JAVA-756)
- [improvement] Expose "unsafe" paging state API (JAVA-759)
- [bug] Fix getObject by name (JAVA-767)
- [bug] Prevent race during pool initialization (JAVA-768)


### 2.0.10

- [new feature] Add AddressTranslater for EC2 multi-region deployment (JAVA-518)
- [improvement] Add connection heartbeat (JAVA-533)
- [improvement] Reduce level of logs on missing rpc_address (JAVA-568)
- [improvement] Expose node token and range information (JAVA-312, JAVA-681)
- [bug] Fix cluster name mismatch check at startup (JAVA-595)
- [bug] Fix guava dependency when using OSGI (JAVA-620)
- [bug] Fix handling of DROP events when ks name is case-sensitive (JAVA-678)
- [improvement] Use List<?> instead of List<Object> in QueryBuilder API
  (JAVA-631)
- [improvement] Exclude Netty POM from META-INF in shaded JAR (JAVA-654)
- [bug] Quote single quotes contained in table comments in asCQLQuery method
  (JAVA-655)
- [bug] Empty TokenRange returned in a one token cluster (JAVA-684)
- [improvement] Expose TokenRange#contains (JAVA-687)
- [new feature] Expose values of BoundStatement (JAVA-547)
- [new feature] Add getObject to BoundStatement and Row (JAVA-584)
- [improvement] Improve connection pool resizing algorithm (JAVA-419)
- [bug] Fix race condition between pool expansion and shutdown (JAVA-599)
- [improvement] Upgrade Netty to 4.0.27 (JAVA-622)
- [improvement] Coalesce frames before flushing them to the connection
  (JAVA-562)
- [improvement] Rename threads to indicate that they are for the driver
  (JAVA-583)
- [new feature] Expose paging state (JAVA-550)
- [new feature] Slow Query Logger (JAVA-646)
- [improvement] Exclude some errors from measurements in LatencyAwarePolicy
  (JAVA-698)
- [bug] Fix issue when executing a PreparedStatement from another cluster
  (JAVA-641)
- [improvement] Log keyspace xxx does not exist at WARN level (JAVA-534)
- [improvement] Allow Cluster subclasses to delegate to another instance
  (JAVA-619)
- [new feature] Expose an API to check for schema agreement after a
  schema-altering statement (JAVA-669)
- [improvement] Make connection and pool creation fully async (JAVA-692)
- [improvement] Optimize connection use after reconnection (JAVA-505)
- [improvement] Remove "suspected" mechanism (JAVA-617)
- [improvement] Don't mark connection defunct on client timeout (reverts
  JAVA-425)
- [new feature] Speculative query executions (JAVA-561)
- [bug] Release connection before completing the ResultSetFuture (JAVA-666)
- [new feature BETA] Percentile-based variant of query logger and speculative
  executions (JAVA-723)
- [bug] Fix buffer leaks when compression is enabled (JAVA-734).

Merged from 2.0.9_fixes branch:

- [bug] Prevent race between cancellation and query completion (JAVA-614)
- [bug] Prevent cancel and timeout from cancelling unrelated ResponseHandler if
  streamId was already released and reused (JAVA-632).
- [bug] Fix issue when newly opened pool fails before we could mark the node UP
  (JAVA-642)
- [bug] Fix unwanted LBP notifications when a contact host is down (JAVA-613)
- [bug] Fix edge cases where a connection was released twice (JAVA-651).
- [bug] Fix edge cases in query cancellation (JAVA-653).


### 2.0.9.2

- [bug] Fix edge cases where a connection was released twice (JAVA-651).
- [bug] Fix edge cases in query cancellation (JAVA-653).


### 2.0.9.1

- [bug] Prevent race between cancellation and query completion (JAVA-614)
- [bug] Prevent cancel and timeout from cancelling unrelated ResponseHandler if
  streamId was already released and reused (JAVA-632).
- [bug] Fix issue when newly opened pool fails before we could mark the node UP
  (JAVA-642)
- [bug] Fix unwanted LBP notifications when a contact host is down (JAVA-613)


### 2.0.9

- [improvement] Shade Netty dependency (JAVA-538)
- [improvement] Target schema refreshes more precisely (JAVA-543)
- [bug] Don't check rpc_address for control host (JAVA-546)
- [improvement] Improve message of NoHostAvailableException (JAVA-409)
- [bug] Rework connection reaper to avoid deadlock (JAVA-556)
- [bug] Avoid deadlock when multiple connections to the same host get write
  errors (JAVA-557)
- [improvement] Make shuffle=true the default for TokenAwarePolicy (JAVA-504)
- [bug] Fix bug when SUSPECT reconnection succeeds, but one of the pooled
  connections fails while bringing the node back up (JAVA-577)
- [bug] Prevent faulty control connection from ignoring reconnecting hosts
  (JAVA-587)
- temporarily revert "Add idle timeout to the connection pool" (JAVA-419)
- [bug] Ensure updateCreatedPools does not add pools for suspected hosts
  (JAVA-593)
- [bug] Ensure state change notifications for a given host are handled serially
  (JAVA-594)
- [bug] Ensure control connection reconnects when control host is removed
  (JAVA-597)


### 2.0.8

- [bug] Fix token awareness for case-sensitive keyspaces and tables (JAVA-526)
- [bug] Check maximum number of values passed to SimpleStatement (JAVA-515)
- [improvement] Expose the driver version through the API (JAVA-532)
- [improvement] Optimize session initialization when some hosts are not
  responsive (JAVA-522)


### 2.0.7

- [bug] Handle null pool in PooledConnection.release (JAVA-449)
- [improvement] Defunct connection on request timeout (JAVA-425)
- [improvement] Try next host when we get a SERVER_ERROR (JAVA-426)
- [bug] Handle race between query timeout and completion (JAVA-449, JAVA-460, JAVA-471)
- [bug] Fix DCAwareRoundRobinPolicy datacenter auto-discovery (JAVA-496)
- [bug] Ensure control connection does not trigger concurrent reconnects (JAVA-497)
- [improvement] Keep trying to reconnect on authentication errors (JAVA-472)
- [improvement] Expose close method on load balancing policy (JAVA-463)
- [improvement] Allow load balancing policy to trigger refresh for a single host (JAVA-459)
- [bug] Expose an API to cancel reconnection attempts (JAVA-493)
- [bug] Fix NPE when a connection fails during pool construction (JAVA-503)
- [improvement] Log datacenter name in DCAware policy's init when it is explicitly provided
  (JAVA-423)
- [improvement] Shuffle the replicas in TokenAwarePolicy.newQueryPlan (JAVA-504)
- [improvement] Make schema agreement wait tuneable (JAVA-507)
- [improvement] Document how to inject the driver metrics into another registry (JAVA-494)
- [improvement] Add idle timeout to the connection pool (JAVA-419)
- [bug] LatencyAwarePolicy does not shutdown executor on invocation of close (JAVA-516)
- [improvement] Throw an exception when DCAwareRoundRobinPolicy is built with
  an explicit but null or empty local datacenter (JAVA-451).
- [bug] Fix check for local contact points in DCAware policy's init (JAVA-511)
- [improvement] Make timeout on saturated pool customizable (JAVA-457)
- [improvement] Downgrade Guava to 14.0.1 (JAVA-521)


### 2.0.6

- [bug] Check cluster name when connecting to a new node (JAVA-397)
- [bug] Add missing CAS delete support in QueryBuilder (JAVA-326)
- [bug] Add collection and data length checks during serialization (JAVA-363)
- [improvement] Surface number of retries in metrics (JAVA-329)
- [bug] Do not use a host when no rpc_address found for it (JAVA-428)
- [improvement] Add ResultSet.wasApplied() for conditional queries (JAVA-358)
- [bug] Fix negative HostConnectionPool open count (JAVA-349)
- [improvement] Log more connection details at trace and debug levels (JAVA-436)
- [bug] Fix cluster shutdown (JAVA-445)
- [improvement] Expose child policy in chainable load balancing policies (JAVA-439)


### 2.0.5

- [bug] Release connections on ResultSetFuture#cancel (JAVA-407)
- [bug] Fix handling of SimpleStatement with values in query builder
  batches (JAVA-393)
- [bug] Ensure pool is properly closed in onDown (JAVA-417)
- [bug] Fix tokenMap initialization at startup (JAVA-415)
- [bug] Avoid deadlock on close (JAVA-418)


### 2.0.4

- [improvement] Better handling of dead connections (JAVA-204)
- [bug] Fix potential NPE in ControlConnection (JAVA-373)
- [bug] Throws NPE when passed null for a contact point (JAVA-291)
- [bug] Avoid LoadBalancingPolicy onDown+onUp at startup (JAVA-315)
- [bug] Avoid classloader leak in Tomcat (JAVA-343)
- [bug] Avoid deadlock in onAdd/onUp (JAVA-387)
- [bug] Make metadata parsing more lenient (JAVA-377, JAVA-391)
- [bug] Ensure defunct connections are completely closed (JAVA-394)
- [bug] Fix memory and resource leak on closed Sessions (JAVA-342, JAVA-390)


### 2.0.3

- [new] The new AbsractSession makes mocking of Session easier.
- [new] Allow to trigger a refresh of connected hosts (JAVA-309)
- [new] New Session#getState method allows to grab information on
  which nodes a session is connected to (JAVA-265)
- [new] Add QueryBuilder syntax for tuples in where clauses (syntax
  introduced in Cassandra 2.0.6) (JAVA-327)
- [improvement] Properly validate arguments of PoolingOptions methods
  (JAVA-359)
- [bug] Fix bogus rejection of BigInteger in 'execute with values'
  (JAVA-368)
- [bug] Signal connection failure sooner to avoid missing them
  (JAVA-367)
- [bug] Throw UnsupportedOperationException for protocol batch
  setSerialCL (JAVA-337)

Merged from 1.0 branch:

- [bug] Fix periodic reconnection to down hosts (JAVA-325)


### 2.0.2

- [api] The type of the map key returned by NoHostAvailable#getErrors has changed from
  InetAddress to InetSocketAddress. Same for Initializer#getContactPoints return and
  for AuthProvider#newAuthenticator.
- [api] The default load balacing policy is now DCAwareRoundRobinPolicy, and the local
  datacenter is automatically picked based on the first connected node. Furthermore,
  the TokenAwarePolicy is also used by default (JAVA-296)
- [new] New optional AddressTranslater (JAVA-145)
- [bug] Don't remove quotes on keyspace in the query builder (JAVA-321)
- [bug] Fix potential NPE while cluster undergo schema changes (JAVA-320)
- [bug] Fix thread-safety of page fetching (JAVA-319)
- [bug] Fix potential NPE using fetchMoreResults (JAVA-318)

Merged from 1.0 branch:

- [new] Expose the name of the partitioner in use in the cluster metadata (JAVA-179)
- [new] Add new WhiteListPolicy to limit the nodes connected to a particular list
- [improvement] Do not hop DC for LOCAL_* CL in DCAwareRoundRobinPolicy (JAVA-289)
- [bug] Revert back to longs for dates in the query builder (JAVA-313)
- [bug] Don't reconnect to nodes ignored by the load balancing policy (JAVA-314)


### 2.0.1

- [improvement] Handle the static columns introduced in Cassandra 2.0.6 (JAVA-278)
- [improvement] Add Cluster#newSession method to create Session without connecting
  right away (JAVA-208)
- [bug] Add missing iso8601 patterns for parsing dates (JAVA-279)
- [bug] Properly parse BytesType as the blob type
- [bug] Potential NPE when parsing schema of pre-CQL tables of C* 1.2 nodes (JAVA-280)

Merged from 1.0 branch:

- [bug] LatencyAwarePolicy.Builder#withScale doesn't set the scale (JAVA-275)
- [new] Add methods to check if a Cluster/Session instance has been closed already (JAVA-114)


### 2.0.0

- [api] Case sensitive identifier by default in Metadata (JAVA-269)
- [bug] Fix potential NPE in Cluster#connect (JAVA-274)

Merged from 1.0 branch:

- [bug] Always return the PreparedStatement object that is cache internally (JAVA-263)
- [bug] Fix race when multiple connect are done in parallel (JAVA-261)
- [bug] Don't connect at all to nodes that are ignored by the load balancing
  policy (JAVA-270)


### 2.0.0-rc3

- [improvement] The protocol version 1 is now supported (features only supported by the
  version 2 of the protocol throw UnsupportedFeatureException).
- [improvement] Make most main objects interface to facilitate testing/mocking (JAVA-195)
- [improvement] Adds new getStatements and clear methods to BatchStatement.
- [api] Renamed shutdown to closeAsync and ShutdownFuture to CloseFuture. Clustering
  and Session also now implement Closeable (JAVA-247).
- [bug] Fix potential thread leaks when shutting down Metrics (JAVA-232)
- [bug] Fix potential NPE in HostConnectionPool (JAVA-231)
- [bug] Avoid NPE when node is in an unconfigured DC (JAVA-244)
- [bug] Don't block for scheduled reconnections on Cluster#close (JAVA-258)

Merged from 1.0 branch:

- [new] Added Session#prepareAsync calls (JAVA-224)
- [new] Added Cluster#getLoggedKeyspace (JAVA-249)
- [improvement] Avoid preparing a statement multiple time per host with multiple sessions
- [bug] Make sure connections are returned to the right pools (JAVA-255)
- [bug] Use date string in query build to work-around CASSANDRA-6718 (JAVA-264)


### 2.0.0-rc2

- [new] Add LOCAL_ONE consistency level support (requires using C* 2.0.2+) (JAVA-207)
- [bug] Fix parsing of counter types (JAVA-219)
- [bug] Fix missing whitespace for IN clause in the query builder (JAVA-218)
- [bug] Fix replicas computation for token aware balancing (JAVA-221)

Merged from 1.0 branch:

- [bug] Fix regression from JAVA-201 (JAVA-213)
- [improvement] New getter to obtain a snapshot of the scores maintained by
  LatencyAwarePolicy.


### 2.0.0-rc1

- [new] Mark compression dependencies optional in maven (JAVA-199).
- [api] Renamed TableMetadata#getClusteringKey to TableMetadata#getClusteringColumns.

Merged from 1.0 branch:

- [new] OSGi bundle (JAVA-142)
- [improvement] Make collections returned by Row immutable (JAVA-205)
- [improvement] Limit internal thread pool size (JAVA-203)
- [bug] Don't retain unused PreparedStatement in memory (JAVA-201)
- [bug] Add missing clustering order info in TableMetadata
- [bug] Allow bind markers for collections in the query builder (JAVA-196)


### 2.0.0-beta2

- [api] BoundStatement#setX(String, X) methods now set all values (if there is
  more than one) having the provided name, not just the first occurence.
- [api] The Authenticator interface now has a onAuthenticationSuccess method that
  allows to handle the potential last token sent by the server.
- [new] The query builder don't serialize large values to strings anymore by
  default by making use the new ability to send values alongside the query string.
- [new] The query builder has been updated for new CQL features (JAVA-140).
- [bug] Fix exception when a conditional write timeout C* side.
- [bug] Ensure connection is created when Cluster metadata are asked for
  (JAVA-182).
- [bug] Fix potential NPE during authentication (JAVA-187)


### 2.0.0-beta1

- [api] The 2.0 version is an API-breaking upgrade of the driver. While most
  of the breaking changes are minor, there are too numerous to be listed here
  and you are encouraged to look at the Upgrade_guide_to_2.0 file that describe
  those changes in details.
- [new] LZ4 compression is supported for the protocol.
- [new] The driver does not depend on cassandra-all anymore (JAVA-39)
- [new] New BatchStatement class allows to execute batch other statements.
- [new] Large ResultSet are now paged (incrementally fetched) by default.
- [new] SimpleStatement support values for bind-variables, to allow
  prepare+execute behavior with one roundtrip.
- [new] Query parameters defaults (Consistency level, page size, ...) can be
  configured globally.
- [new] New Cassandra 2.0 SERIAL and LOCAL_SERIAL consistency levels are
  supported.
- [new] Cluster#shutdown now waits for ongoing queries to complete by default
  (JAVA-116).
- [new] Generic authentication through SASL is now exposed.
- [bug] TokenAwarePolicy now takes all replica into account, instead of only the
  first one (JAVA-88).


### 1.0.5

- [new] OSGi bundle (JAVA-142)
- [new] Add support for ConsistencyLevel.LOCAL_ONE; note that this
  require Cassandra 1.2.12+ (JAVA-207)
- [improvement] Make collections returned by Row immutable (JAVA-205)
- [improvement] Limit internal thread pool size (JAVA-203)
- [improvement] New getter to obtain a snapshot of the scores maintained by
  LatencyAwarePolicy.
- [improvement] Avoid synchronization when getting codec for collection
  types (JAVA-222)
- [bug] Don't retain unused PreparedStatement in memory (JAVA-201, JAVA-213)
- [bug] Add missing clustering order info in TableMetadata
- [bug] Allow bind markers for collections in the query builder (JAVA-196)


### 1.0.4

- [api] The Cluster.Builder#poolingOptions and Cluster.Builder#socketOptions
  are now deprecated. They are replaced by the new withPoolingOptions and
  withSocketOptions methods (JAVA-163).
- [new] A new LatencyAwarePolicy wrapping policy has been added, allowing to
  add latency awareness to a wrapped load balancing policy (JAVA-129).
- [new] Allow defering cluster initialization (Cluster.Builder#deferInitialization)
  (JAVA-161)
- [new] Add truncate statement in query builder (JAVA-117).
- [new] Support empty IN in the query builder (JAVA-106).
- [bug] Fix spurious "No current pool set; this should not happen" error
  message (JAVA-166)
- [bug] Fix potential overflow in RoundRobinPolicy and correctly errors if
  a balancing policy throws (JAVA-184)
- [bug] Don't release Stream ID for timeouted queries (unless we do get back
  the response)
- [bug] Correctly escape identifiers and use fully qualified table names when
  exporting schema as string.


### 1.0.3

- [api] The query builder now correctly throw an exception when given a value
  of a type it doesn't know about.
- [new] SocketOptions#setReadTimeout allows to set a timeout on how long we
  wait for the answer of one node. See the javadoc for more details.
- [new] New Session#prepare method that takes a Statement.
- [bug] Always take per-query CL, tracing, etc. into account for QueryBuilder
  statements (JAVA-143).
- [bug] Temporary fixup for TimestampType when talking to C* 2.0 nodes.


### 1.0.2

- [api] Host#getMonitor and all Host.HealthMonitor methods have been
  deprecated. The new Host#isUp method is now prefered to the method
  in the monitor and you should now register Host.StateListener against
  the Cluster object directly (registering against a host HealthMonitor
  was much more limited anyway).
- [new] New serialize/deserialize methods in DataType to serialize/deserialize
  values to/from bytes (JAVA-92).
- [new] New getIndexOf() method in ColumnDefinitions to find the index of
  a given column name (JAVA-128).
- [bug] Fix a bug when thread could get blocked while setting the current
  keyspace (JAVA-131).
- [bug] Quote inet addresses in the query builder since CQL3 requires it
  (JAVA-136)


### 1.0.1

- [api] Function call handling in the query builder has been modified in a
  backward incompatible way. Function calls are not parsed from string values
  anymore as this wasn't safe. Instead the new 'fcall' method should be used
  (JAVA-100).
- [api] Some typos in method names in PoolingOptions have been fixed in a
  backward incompatible way before the API get widespread.
- [bug] Don't destroy composite partition key with BoundStatement and
  TokenAwarePolicy (JAVA-123).
- [new] null values support in the query builder.
- [new] SSL support (requires C* >= 1.2.1) (JAVA-5).
- [new] Allow generating unlogged batch in the query builder (JAVA-113).
- [improvement] Better error message when no host are available.
- [improvement] Improves performance of the stress example application been.


### 1.0.0

- [api] The AuthInfoProvider has be (temporarily) removed. Instead, the
  Cluster builder has a new withCredentials() method to provide a username
  and password for use with Cassandra's PasswordAuthenticator. Custom
  authenticator will be re-introduced in a future version but are not
  supported at the moment.
- [api] The isMetricsEnabled() method in Configuration has been replaced by
  getMetricsOptions(). An option to disabled JMX reporting (on by default)
  has been added.
- [bug] Don't make default load balancing policy a static singleton since it
  is stateful (JAVA-91).


### 1.0.0-RC1

- [new] Null values are now supported in BoundStatement (but you will need at
  least Cassandra 1.2.3 for it to work). The API of BoundStatement has been
  slightly changed so that not binding a variable is not an error anymore,
  the variable is simply considered null by default. The isReady() method has
  been removed (JAVA-79).
- [improvement] The Cluster/Session shutdown methods now properly block until
  the shutdown is complete. A version with at timeout has been added (JAVA-75).
- [bug] Fix use of CQL3 functions in the query builder (JAVA-44).
- [bug] Fix case where multiple schema changes too quickly wouldn't work
  (only triggered when 0.0.0.0 was use for the rpc_address on the Cassandra
  nodes) (JAVA-77).
- [bug] Fix IllegalStateException thrown due to a reconnection made on an I/O
  thread (JAVA-72).
- [bug] Correctly reports errors during authentication phase (JAVA-82).


### 1.0.0-beta2

- [new] Support blob constants, BigInteger, BigDecimal and counter batches in
  the query builder (JAVA-51, JAVA-60, JAVA-58)
- [new] Basic support for custom CQL3 types (JAVA-61)
- [new] Add "execution infos" for a result set (this also move the query
  trace in the new ExecutionInfos object, so users of beta1 will have to
  update) (JAVA-65)
- [bug] Fix failover bug in DCAwareRoundRobinPolicy (JAVA-62)
- [bug] Fix use of bind markers for routing keys in the query builder
  (JAVA-66)


### 1.0.0-beta1

- initial release<|MERGE_RESOLUTION|>--- conflicted
+++ resolved
@@ -5,14 +5,11 @@
 - [improvement] Improve QueryBuilder API for SELECT DISTINCT (JAVA-475)
 - [improvement] Make NativeColumnType a top-level class (JAVA-715)
 - [improvement] Unify "Target" enum for schema elements (JAVA-782)
-<<<<<<< HEAD
-- [bug] Support bind marker in QueryBuilder DELETE's list index (JAVA-679)
-=======
 - [improvement] Expose ProtocolVersion#toInt (JAVA-700)
 - [bug] Handle void return types in accessors (JAVA-542)
 - [improvement] Create values() function for Insert builder using List (JAVA-225)
 - [improvement] HashMap throws an OOM Exception when logging level is set to TRACE (JAVA-713)
->>>>>>> 1729f1f2
+- [bug] Support bind marker in QueryBuilder DELETE's list index (JAVA-679)
 
 
 ### 2.1.6
