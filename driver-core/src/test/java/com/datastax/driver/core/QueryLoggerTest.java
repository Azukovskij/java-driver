--- conflicted
+++ resolved
@@ -49,47 +49,9 @@
  */
 public class QueryLoggerTest extends CCMTestsSupport {
 
-<<<<<<< HEAD
-    private static final List<DataType> dataTypes = new ArrayList<DataType>(
-            Sets.filter(TestUtils.allPrimitiveTypes(TestUtils.getDesiredProtocolVersion()), new Predicate<DataType>() {
-                @Override
-                public boolean apply(DataType type) {
-                    return type != DataType.counter();
-                }
-            }));
-
-    private static final List<Object> values = Lists.transform(dataTypes, new Function<DataType, Object>() {
-                @Override
-                public Object apply(DataType type) {
-                    return getFixedValue(type);
-                }
-            }
-    );
-
-    private static final String definitions = Joiner.on(", ").join(
-            Lists.transform(dataTypes, new Function<DataType, String>() {
-                        @Override
-                        public String apply(DataType type) {
-                            return "c_" + type + " " + type;
-                        }
-                    }
-            )
-    );
-
-    private static final String assignments = Joiner.on(", ").join(
-            Lists.transform(dataTypes, new Function<DataType, String>() {
-                        @Override
-                        public String apply(DataType type) {
-                            return "c_" + type + " = ?";
-                        }
-                    }
-            )
-    );
-=======
     private List<DataType> dataTypes;
     private List<Object> values;
     private String assignments;
->>>>>>> 6055f075
 
     private Logger normal = Logger.getLogger(NORMAL_LOGGER.getName());
     private Logger slow = Logger.getLogger(SLOW_LOGGER.getName());
@@ -107,7 +69,7 @@
     @Override
     public void onTestContextInitialized() {
         dataTypes = new ArrayList<DataType>(
-                Sets.filter(DataType.allPrimitiveTypes(ccm().getProtocolVersion()), new Predicate<DataType>() {
+                Sets.filter(TestUtils.allPrimitiveTypes(ccm().getProtocolVersion()), new Predicate<DataType>() {
                     @Override
                     public boolean apply(DataType type) {
                         return type != DataType.counter();
