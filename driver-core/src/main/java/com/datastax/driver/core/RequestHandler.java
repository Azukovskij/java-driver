/*
 *      Copyright (C) 2012-2015 DataStax Inc.
 *
 *   Licensed under the Apache License, Version 2.0 (the "License");
 *   you may not use this file except in compliance with the License.
 *   You may obtain a copy of the License at
 *
 *      http://www.apache.org/licenses/LICENSE-2.0
 *
 *   Unless required by applicable law or agreed to in writing, software
 *   distributed under the License is distributed on an "AS IS" BASIS,
 *   WITHOUT WARRANTIES OR CONDITIONS OF ANY KIND, either express or implied.
 *   See the License for the specific language governing permissions and
 *   limitations under the License.
 */
package com.datastax.driver.core;

import java.net.InetSocketAddress;
import java.util.*;
import java.util.concurrent.ConcurrentHashMap;
import java.util.concurrent.CopyOnWriteArrayList;
import java.util.concurrent.TimeUnit;
import java.util.concurrent.TimeoutException;
import java.util.concurrent.atomic.AtomicBoolean;
import java.util.concurrent.atomic.AtomicInteger;
import java.util.concurrent.atomic.AtomicReference;

import com.codahale.metrics.Timer;
import com.google.common.collect.Sets;
import io.netty.util.HashedWheelTimer;
import io.netty.util.Timeout;
import io.netty.util.TimerTask;
import org.slf4j.Logger;
import org.slf4j.LoggerFactory;

import com.datastax.driver.core.exceptions.*;
import com.datastax.driver.core.policies.RetryPolicy;
import com.datastax.driver.core.policies.RetryPolicy.RetryDecision.Type;
import com.datastax.driver.core.policies.SpeculativeExecutionPolicy.SpeculativeExecutionPlan;

/**
 * Handles a request to cassandra, dealing with host failover and retries on
 * unavailable/timeout.
 */
class RequestHandler {
    private static final Logger logger = LoggerFactory.getLogger(RequestHandler.class);

    final String id;

    private final SessionManager manager;
    private final Callback callback;

    private final QueryPlan queryPlan;
    private final SpeculativeExecutionPlan speculativeExecutionPlan;
    private final boolean allowSpeculativeExecutions;
    private final Set<SpeculativeExecution> runningExecutions = Sets.newCopyOnWriteArraySet();
    private final Set<Timeout> scheduledExecutions = Sets.newCopyOnWriteArraySet();
    private final Statement statement;
    private final HashedWheelTimer scheduler;

    private volatile List<Host> triedHosts;

    private volatile Map<InetSocketAddress, Throwable> errors;

    private final Timer.Context timerContext;
    private final long startTime;

    private final AtomicBoolean isDone = new AtomicBoolean();
    private AtomicInteger executionCount = new AtomicInteger();

    public RequestHandler(SessionManager manager, Callback callback, Statement statement) {
        this.id = Long.toString(System.identityHashCode(this));
        if(logger.isTraceEnabled())
            logger.trace("[{}] {}", id, statement);
        this.manager = manager;
        this.callback = callback;
        this.scheduler = manager.cluster.manager.connectionFactory.timer;

        callback.register(this);

        this.queryPlan = new QueryPlan(manager.loadBalancingPolicy().newQueryPlan(manager.poolsState.keyspace, statement));
        this.speculativeExecutionPlan = manager.speculativeRetryPolicy().newPlan(manager.poolsState.keyspace, statement);
        this.allowSpeculativeExecutions = statement != Statement.DEFAULT
            && statement.isIdempotentWithDefault(manager.configuration().getQueryOptions());
        this.statement = statement;

        this.timerContext = metricsEnabled()
            ? metrics().getRequestsTimer().time()
            : null;
        this.startTime = System.nanoTime();
    }

    void sendRequest() {
        startNewExecution();
    }

    // Called when the corresponding ResultSetFuture is cancelled by the client
    void cancel() {
        if (!isDone.compareAndSet(false, true))
            return;

        cancelPendingExecutions(null);
    }

    private void startNewExecution() {
        if (isDone.get())
            return;

        Message.Request request = callback.request();
        int position = executionCount.incrementAndGet();
        // Clone the request after the first execution, since we set the streamId on it later and we
        // don't want to share that across executions.
        if (position > 1)
            request = request.copy();

        SpeculativeExecution execution = new SpeculativeExecution(request, position);
        runningExecutions.add(execution);
        execution.sendRequest();
    }

    private void scheduleExecution(long delayMillis) {
        if (isDone.get() || delayMillis <= 0)
            return;
        if(logger.isTraceEnabled())
            logger.trace("[{}] Schedule next speculative execution in {} ms", id, delayMillis);
        scheduledExecutions.add(scheduler.newTimeout(newExecutionTask, delayMillis, TimeUnit.MILLISECONDS));
    }

    private final TimerTask newExecutionTask = new TimerTask() {
        @Override
        public void run(final Timeout timeout) throws Exception {
            scheduledExecutions.remove(timeout);
            if (!isDone.get())
                // We're on the timer thread so reschedule to another executor
                manager.executor().execute(new Runnable() {
                    @Override
                    public void run() {
                        metrics().getErrorMetrics().getSpeculativeExecutions().inc();
                        startNewExecution();
                    }
                });
        }
    };

    private void cancelPendingExecutions(SpeculativeExecution ignore) {
        for (SpeculativeExecution execution : runningExecutions)
            if (execution != ignore) // not vital but this produces nicer logs
                execution.cancel();
        for (Timeout execution : scheduledExecutions)
            execution.cancel();
    }

    private void logError(InetSocketAddress address, Throwable exception) {
        logger.debug("Error querying {}, trying next host (error is: {})", address, exception.toString());
        if (errors == null)
            errors = new ConcurrentHashMap<InetSocketAddress, Throwable>();
        errors.put(address, exception);
    }

    private void setFinalResult(SpeculativeExecution execution, Connection connection, Message.Response response) {
        if (!isDone.compareAndSet(false, true)) {
            if(logger.isTraceEnabled())
                logger.trace("[{}] Got beaten to setting the result", execution.id);
            return;
        }

        if(logger.isTraceEnabled())
            logger.trace("[{}] Setting final result", execution.id);

        cancelPendingExecutions(execution);

        try {
            if (timerContext != null)
                timerContext.stop();

            ExecutionInfo info = execution.current.defaultExecutionInfo;
            if (triedHosts != null) {
                triedHosts.add(execution.current);
                info = new ExecutionInfo(triedHosts);
            }
            if (execution.retryConsistencyLevel != null)
                info = info.withAchievedConsistency(execution.retryConsistencyLevel);
            callback.onSet(connection, response, info, statement, System.nanoTime() - startTime);
        } catch (Exception e) {
            callback.onException(connection,
                new DriverInternalError("Unexpected exception while setting final result from " + response, e),
                System.nanoTime() - startTime, /*unused*/0);
        }
    }

    private void setFinalException(SpeculativeExecution execution, Connection connection, Exception exception) {
        if (!isDone.compareAndSet(false, true)) {
            if(logger.isTraceEnabled())
                logger.trace("[{}] Got beaten to setting final exception", execution.id);
            return;
        }

        if(logger.isTraceEnabled())
            logger.trace("[{}] Setting final exception", execution.id);

        cancelPendingExecutions(execution);

        try {
            if (timerContext != null)
                timerContext.stop();
        } finally {
            callback.onException(connection, exception, System.nanoTime() - startTime, /*unused*/0);
        }
    }

    // Triggered when an execution reaches the end of the query plan.
    // This is only a failure if there are no other running executions.
    private void reportNoMoreHosts(SpeculativeExecution execution) {
        runningExecutions.remove(execution);
        if (runningExecutions.isEmpty())
            setFinalException(execution, null, new NoHostAvailableException(
                errors == null ? Collections.<InetSocketAddress, Throwable>emptyMap() : errors));
    }

    private boolean metricsEnabled() {
        return manager.configuration().getMetricsOptions() != null;
    }

    private Metrics metrics() {
        return manager.cluster.manager.metrics;
    }

    interface Callback extends Connection.ResponseCallback {
        void onSet(Connection connection, Message.Response response, ExecutionInfo info, Statement statement, long latency);
        void register(RequestHandler handler);
    }

    /**
     * An execution of the query against the cluster.
     * There is at least one instance per RequestHandler, and possibly more (depending on the SpeculativeExecutionPolicy).
     * Each instance may retry on the same host, or on other hosts as defined by the RetryPolicy.
     * All instances run concurrently and share the same query plan.
     * There are three ways a SpeculativeExecution can stop:
     * - it completes the query (with either a success or a fatal error), and reports the result to the RequestHandler
     * - it gets cancelled, either because another execution completed the query, or because the RequestHandler was cancelled
     * - it reaches the end of the query plan and informs the RequestHandler, which will decide what to do
     */
    class SpeculativeExecution implements Connection.ResponseCallback {
        final String id;
        private final Message.Request request;
        private volatile Host current;
        private volatile ConsistencyLevel retryConsistencyLevel;
        private final AtomicReference<QueryState> queryStateRef;
        private final AtomicBoolean nextExecutionScheduled = new AtomicBoolean();

        // This represents the number of times a retry has been triggered by the RetryPolicy (this is different from
        // queryStateRef.get().retryCount, because some retries don't involve the policy, for example after an
        // OVERLOADED error).
        // This is incremented by one writer at a time, so volatile is good enough.
        private volatile int retriesByPolicy;

        private volatile Connection.ResponseHandler connectionHandler;

        SpeculativeExecution(Message.Request request, int position) {
            this.id = RequestHandler.this.id + "-" + position;
            this.request = request;
            this.queryStateRef = new AtomicReference<QueryState>(QueryState.INITIAL);
            if(logger.isTraceEnabled())
                logger.trace("[{}] Starting", id);
        }

        void sendRequest() {
            try {
                Host host;
                while (!isDone.get() && (host = queryPlan.next()) != null && !queryStateRef.get().isCancelled()) {
                    if(logger.isTraceEnabled())
                        logger.trace("[{}] Querying node {}", id, host);
                    if (query(host))
                        return;
                }
                reportNoMoreHosts(this);
            } catch (Exception e) {
                // Shouldn't happen really, but if ever the loadbalancing policy returned iterator throws, we don't want to block.
                setFinalException(null, new DriverInternalError("An unexpected error happened while sending requests", e));
            }
        }

        private boolean query(final Host host) {
            HostConnectionPool currentPool = manager.pools.get(host);
            if (currentPool == null || currentPool.isClosed())
                return false;

            if (allowSpeculativeExecutions && nextExecutionScheduled.compareAndSet(false, true))
                scheduleExecution(speculativeExecutionPlan.nextExecution(host));

            Connection connection = null;
            try {
                connection = currentPool.borrowConnection(manager.configuration().getPoolingOptions().getPoolTimeoutMillis(), TimeUnit.MILLISECONDS);
                if (current != null) {
                    if (triedHosts == null)
                        triedHosts = new CopyOnWriteArrayList<Host>();
                    triedHosts.add(current);
                }
                current = host;
                write(connection, this);
                return true;
            } catch (ConnectionException e) {
                // If we have any problem with the connection, move to the next node.
                if (metricsEnabled())
                    metrics().getErrorMetrics().getConnectionErrors().inc();
                if (connection != null)
                    connection.release();
                logError(host.getSocketAddress(), e);
                return false;
            } catch (BusyConnectionException e) {
                // The pool shouldn't have give us a busy connection unless we've maxed up the pool, so move on to the next host.
                connection.release();
                logError(host.getSocketAddress(), e);
                return false;
            } catch (TimeoutException e) {
                // We timeout, log it but move to the next node.
                logError(host.getSocketAddress(), new DriverException("Timeout while trying to acquire available connection (you may want to increase the driver number of per-host connections)"));
                return false;
            } catch (RuntimeException e) {
                if (connection != null)
                    connection.release();
                logger.error("Unexpected error while querying " + host.getAddress(), e);
                logError(host.getSocketAddress(), e);
                return false;
            }
        }

        private void write(Connection connection, Connection.ResponseCallback responseCallback) throws ConnectionException, BusyConnectionException {
            // Make sure cancel() does not see a stale connectionHandler if it sees the new query state
            // before connection.write has completed
            connectionHandler = null;

            // Ensure query state is "in progress" (can be already if connection.write failed on a previous node and we're retrying)
            while (true) {
                QueryState previous = queryStateRef.get();
                if (previous.isCancelled()) {
                    connection.release();
                    return;
                }
                if (previous.inProgress || queryStateRef.compareAndSet(previous, previous.startNext()))
                    break;
            }

            connectionHandler = connection.write(responseCallback, false);
            // Only start the timeout when we're sure connectionHandler is set. This avoids an edge case where onTimeout() was triggered
            // *before* the call to connection.write had returned.
            connectionHandler.startTimeout();

            // Note that we could have already received the response here (so onSet() / onException() would have been called). This is
            // why we only test for CANCELLED_WHILE_IN_PROGRESS below.

            // If cancel() was called after we set the state to "in progress", but before connection.write had completed, it might have
            // missed the new value of connectionHandler. So make sure that cancelHandler() gets called here (we might call it twice,
            // but it knows how to deal with it).
            if (queryStateRef.get() == QueryState.CANCELLED_WHILE_IN_PROGRESS)
                connectionHandler.cancelHandler();
        }

        private void retry(final boolean retryCurrent, ConsistencyLevel newConsistencyLevel) {
            final Host h = current;
            this.retryConsistencyLevel = newConsistencyLevel;

            // We should not retry on the current thread as this will be an IO thread.
            manager.executor().execute(new Runnable() {
                @Override
                public void run() {
                    if (queryStateRef.get().isCancelled())
                        return;
                    try {
                        if (retryCurrent) {
                            if (query(h))
                                return;
                        }
                        sendRequest();
                    } catch (Exception e) {
                        setFinalException(null, new DriverInternalError("Unexpected exception while retrying query", e));
                    }
                }
            });
        }

        void cancel() {
            // Atomically set a special QueryState, that will cause any further operation to abort.
            // We want to remember whether a request was in progress when we did this, so there are two cancel states.
            while (true) {
                QueryState previous = queryStateRef.get();
                if (previous.isCancelled()) {
                    return;
                } else if (previous.inProgress && queryStateRef.compareAndSet(previous, QueryState.CANCELLED_WHILE_IN_PROGRESS)) {
                    if(logger.isTraceEnabled())
                        logger.trace("[{}] Cancelled while in progress", id);
                    // The connectionHandler should be non-null, but we might miss the update if we're racing with write().
                    // If it's still null, this will be handled by re-checking queryStateRef at the end of write().
                    if (connectionHandler != null)
                        connectionHandler.cancelHandler();
                    return;
                } else if (!previous.inProgress && queryStateRef.compareAndSet(previous, QueryState.CANCELLED_WHILE_COMPLETE)) {
                    if(logger.isTraceEnabled())
                        logger.trace("[{}] Cancelled while complete", id);
                    return;
                }
            }
        }

        @Override
        public Message.Request request() {
            if (retryConsistencyLevel != null && retryConsistencyLevel != request.consistency())
<<<<<<< HEAD
                return manager.makeRequestMessage(statement, retryConsistencyLevel, request.serialConsistency(), request.pagingState(), request.defaultTimestamp());
=======
                return request.copy(retryConsistencyLevel);
>>>>>>> dbba41e9
            else
                return request;
        }

        @Override
        public void onSet(Connection connection, Message.Response response, long latency, int retryCount) {
            QueryState queryState = queryStateRef.get();
            if (!queryState.isInProgressAt(retryCount) ||
                !queryStateRef.compareAndSet(queryState, queryState.complete())) {
                logger.debug("onSet triggered but the response was completed by another thread, cancelling (retryCount = {}, queryState = {}, queryStateRef = {})",
                    retryCount, queryState, queryStateRef.get());
                return;
            }

            Host queriedHost = current;
            Exception exceptionToReport = null;
            try {
                switch (response.type) {
                    case RESULT:
                        connection.release();
                        setFinalResult(connection, response);
                        break;
                    case ERROR:
                        Responses.Error err = (Responses.Error)response;
                        exceptionToReport = err.asException(connection.address);
                        RetryPolicy.RetryDecision retry = null;
                        RetryPolicy retryPolicy = statement.getRetryPolicy() == null
                            ? manager.configuration().getPolicies().getRetryPolicy()
                            : statement.getRetryPolicy();
                        switch (err.code) {
                            case READ_TIMEOUT:
                                connection.release();
                                assert err.infos instanceof ReadTimeoutException;
                                if (metricsEnabled())
                                    metrics().getErrorMetrics().getReadTimeouts().inc();

                                ReadTimeoutException rte = (ReadTimeoutException)err.infos;
                                retry = retryPolicy.onReadTimeout(statement,
                                    rte.getConsistencyLevel(),
                                    rte.getRequiredAcknowledgements(),
                                    rte.getReceivedAcknowledgements(),
                                    rte.wasDataRetrieved(),
                                    retriesByPolicy);

                                if (metricsEnabled()) {
                                    if (retry.getType() == Type.RETRY)
                                        metrics().getErrorMetrics().getRetriesOnReadTimeout().inc();
                                    if (retry.getType() == Type.IGNORE)
                                        metrics().getErrorMetrics().getIgnoresOnReadTimeout().inc();
                                }
                                break;
                            case WRITE_TIMEOUT:
                                connection.release();
                                assert err.infos instanceof WriteTimeoutException;
                                if (metricsEnabled())
                                    metrics().getErrorMetrics().getWriteTimeouts().inc();

                                WriteTimeoutException wte = (WriteTimeoutException)err.infos;
                                retry = retryPolicy.onWriteTimeout(statement,
                                    wte.getConsistencyLevel(),
                                    wte.getWriteType(),
                                    wte.getRequiredAcknowledgements(),
                                    wte.getReceivedAcknowledgements(),
                                    retriesByPolicy);

                                if (metricsEnabled()) {
                                    if (retry.getType() == Type.RETRY)
                                        metrics().getErrorMetrics().getRetriesOnWriteTimeout().inc();
                                    if (retry.getType() == Type.IGNORE)
                                        metrics().getErrorMetrics().getIgnoresOnWriteTimeout().inc();
                                }
                                break;
                            case UNAVAILABLE:
                                connection.release();
                                assert err.infos instanceof UnavailableException;
                                if (metricsEnabled())
                                    metrics().getErrorMetrics().getUnavailables().inc();

                                UnavailableException ue = (UnavailableException)err.infos;
                                retry = retryPolicy.onUnavailable(statement,
                                    ue.getConsistencyLevel(),
                                    ue.getRequiredReplicas(),
                                    ue.getAliveReplicas(),
                                    retriesByPolicy);

                                if (metricsEnabled()) {
                                    if (retry.getType() == Type.RETRY)
                                        metrics().getErrorMetrics().getRetriesOnUnavailable().inc();
                                    if (retry.getType() == Type.IGNORE)
                                        metrics().getErrorMetrics().getIgnoresOnUnavailable().inc();
                                }
                                break;
                            case OVERLOADED:
                                connection.release();
                                // Try another node
                                logger.warn("Host {} is overloaded, trying next host.", connection.address);
                                DriverException overloaded = new DriverException("Host overloaded");
                                logError(connection.address, overloaded);
                                if (metricsEnabled())
                                    metrics().getErrorMetrics().getOthers().inc();
                                retry(false, null);
                                return;
                            case SERVER_ERROR:
                                connection.release();
                                // Defunct connection and try another node
                                logger.warn("{} replied with server error ({}), trying next host.", connection.address, err.message);
                                DriverException exception = new DriverException("Host replied with server error: " + err.message);
                                logError(connection.address, exception);
                                connection.defunct(exception);
                                if (metricsEnabled())
                                    metrics().getErrorMetrics().getOthers().inc();
                                retry(false, null);
                                return;
                            case IS_BOOTSTRAPPING:
                                connection.release();
                                // Try another node
                                logger.error("Query sent to {} but it is bootstrapping. This shouldn't happen but trying next host.", connection.address);
                                DriverException bootstrapping = new DriverException("Host is bootstrapping");
                                logError(connection.address, bootstrapping);
                                if (metricsEnabled())
                                    metrics().getErrorMetrics().getOthers().inc();
                                retry(false, null);
                                return;
                            case UNPREPARED:
                                // Do not release connection yet, because we might reuse it to send the PREPARE message (see write() call below)
                                assert err.infos instanceof MD5Digest;
                                MD5Digest id = (MD5Digest)err.infos;
                                PreparedStatement toPrepare = manager.cluster.manager.preparedQueries.get(id);
                                if (toPrepare == null) {
                                    // This shouldn't happen
                                    connection.release();
                                    String msg = String.format("Tried to execute unknown prepared query %s", id);
                                    logger.error(msg);
                                    setFinalException(connection, new DriverInternalError(msg));
                                    return;
                                }

                                String currentKeyspace = connection.keyspace();
                                String prepareKeyspace = toPrepare.getQueryKeyspace();
                                if (prepareKeyspace != null && (currentKeyspace == null || !currentKeyspace.equals(prepareKeyspace))) {
                                    // This shouldn't happen in normal use, because a user shouldn't try to execute
                                    // a prepared statement with the wrong keyspace set.
                                    // Fail fast (we can't change the keyspace to reprepare, because we're using a pooled connection
                                    // that's shared with other requests).
                                    connection.release();
                                    throw new IllegalStateException(String.format("Statement was prepared on keyspace %s, can't execute it on %s (%s)",
                                        toPrepare.getQueryKeyspace(), connection.keyspace(), toPrepare.getQueryString()));
                                }

                                logger.info("Query {} is not prepared on {}, preparing before retrying executing. "
                                        + "Seeing this message a few times is fine, but seeing it a lot may be source of performance problems",
                                    toPrepare.getQueryString(), connection.address);

                                write(connection, prepareAndRetry(toPrepare.getQueryString()));
                                // we're done for now, the prepareAndRetry callback will handle the rest
                                return;
                            default:
                                connection.release();
                                if (metricsEnabled())
                                    metrics().getErrorMetrics().getOthers().inc();
                                break;
                        }

                        if (retry == null)
                            setFinalResult(connection, response);
                        else {
                            switch (retry.getType()) {
                                case RETRY:
                                    ++retriesByPolicy;
                                    if (logger.isDebugEnabled())
                                        logger.debug("Doing retry {} for query {} at consistency {}", retriesByPolicy, statement, retry.getRetryConsistencyLevel());
                                    if (metricsEnabled())
                                        metrics().getErrorMetrics().getRetries().inc();
                                    retry(true, retry.getRetryConsistencyLevel());
                                    break;
                                case RETHROW:
                                    setFinalResult(connection, response);
                                    break;
                                case IGNORE:
                                    if (metricsEnabled())
                                        metrics().getErrorMetrics().getIgnores().inc();
                                    setFinalResult(connection, new Responses.Result.Void());
                                    break;
                            }
                        }
                        break;
                    default:
                        connection.release();
                        setFinalResult(connection, response);
                        break;
                }
            } catch (Exception e) {
                exceptionToReport = e;
                setFinalException(connection, e);
            } finally {
                if (queriedHost != null && statement != Statement.DEFAULT)
                    manager.cluster.manager.reportLatency(queriedHost, statement, exceptionToReport, latency);
            }
        }

        private Connection.ResponseCallback prepareAndRetry(final String toPrepare) {
            return new Connection.ResponseCallback() {

                @Override
                public Message.Request request() {
                    return new Requests.Prepare(toPrepare);
                }

                @Override
                public int retryCount() {
                    return SpeculativeExecution.this.retryCount();
                }

                @Override
                public void onSet(Connection connection, Message.Response response, long latency, int retryCount) {
                    QueryState queryState = queryStateRef.get();
                    if (!queryState.isInProgressAt(retryCount) ||
                        !queryStateRef.compareAndSet(queryState, queryState.complete())) {
                        logger.debug("onSet triggered but the response was completed by another thread, cancelling (retryCount = {}, queryState = {}, queryStateRef = {})",
                            retryCount, queryState, queryStateRef.get());
                        return;
                    }

                    connection.release();

                    // TODO should we check the response ?
                    switch (response.type) {
                        case RESULT:
                            if (((Responses.Result)response).kind == Responses.Result.Kind.PREPARED) {
                                logger.debug("Scheduling retry now that query is prepared");
                                retry(true, null);
                            } else {
                                logError(connection.address, new DriverException("Got unexpected response to prepare message: " + response));
                                retry(false, null);
                            }
                            break;
                        case ERROR:
                            logError(connection.address, new DriverException("Error preparing query, got " + response));
                            if (metricsEnabled())
                                metrics().getErrorMetrics().getOthers().inc();
                            retry(false, null);
                            break;
                        default:
                            // Something's wrong, so we return but we let setFinalResult propagate the exception
                            SpeculativeExecution.this.setFinalResult(connection, response);
                            break;
                    }
                }

                @Override
                public void onException(Connection connection, Exception exception, long latency, int retryCount) {
                    SpeculativeExecution.this.onException(connection, exception, latency, retryCount);
                }

                @Override
                public boolean onTimeout(Connection connection, long latency, int retryCount) {
                    QueryState queryState = queryStateRef.get();
                    if (!queryState.isInProgressAt(retryCount) ||
                        !queryStateRef.compareAndSet(queryState, queryState.complete())) {
                        logger.debug("onTimeout triggered but the response was completed by another thread, cancelling (retryCount = {}, queryState = {}, queryStateRef = {})",
                            retryCount, queryState, queryStateRef.get());
                        return false;
                    }
                    logError(connection.address, new DriverException("Timeout waiting for response to prepare message"));
                    retry(false, null);
                    return true;
                }
            };
        }

        @Override
        public void onException(Connection connection, Exception exception, long latency, int retryCount) {
            QueryState queryState = queryStateRef.get();
            if (!queryState.isInProgressAt(retryCount) ||
                !queryStateRef.compareAndSet(queryState, queryState.complete())) {
                logger.debug("onException triggered but the response was completed by another thread, cancelling (retryCount = {}, queryState = {}, queryStateRef = {})",
                    retryCount, queryState, queryStateRef.get());
                return;
            }

            Host queriedHost = current;
            try {
                connection.release();

                if (exception instanceof ConnectionException) {
                    if (metricsEnabled())
                        metrics().getErrorMetrics().getConnectionErrors().inc();
                    ConnectionException ce = (ConnectionException)exception;
                    logError(ce.address, ce);
                    retry(false, null);
                    return;
                }
                setFinalException(connection, exception);
            } catch (Exception e) {
                // This shouldn't happen, but if it does, we want to signal the callback, not let it hang indefinitely
                setFinalException(null, new DriverInternalError("An unexpected error happened while handling exception " + exception, e));
            } finally {
                if (queriedHost != null && statement != Statement.DEFAULT)
                    manager.cluster.manager.reportLatency(queriedHost, statement, exception, latency);
            }
        }

        @Override
        public boolean onTimeout(Connection connection, long latency, int retryCount) {
            QueryState queryState = queryStateRef.get();
            if (!queryState.isInProgressAt(retryCount) ||
                !queryStateRef.compareAndSet(queryState, queryState.complete())) {
                logger.debug("onTimeout triggered but the response was completed by another thread, cancelling (retryCount = {}, queryState = {}, queryStateRef = {})",
                    retryCount, queryState, queryStateRef.get());
                return false;
            }

            Host queriedHost = current;
            OperationTimedOutException timeoutException = new OperationTimedOutException(connection.address);
            try {
                logError(connection.address, timeoutException);
                retry(false, null);
            } catch (Exception e) {
                // This shouldn't happen, but if it does, we want to signal the callback, not let it hang indefinitely
                setFinalException(null, new DriverInternalError("An unexpected error happened while handling timeout", e));
            } finally {
                if (queriedHost != null && statement != Statement.DEFAULT)
                    manager.cluster.manager.reportLatency(queriedHost, statement, timeoutException, latency);
            }
            return true;
        }

        @Override
        public int retryCount() {
            return queryStateRef.get().retryCount;
        }

        private void setFinalException(Connection connection, Exception exception) {
            RequestHandler.this.setFinalException(this, connection, exception);
        }

        private void setFinalResult(Connection connection, Message.Response response) {
            RequestHandler.this.setFinalResult(this, connection, response);
        }
    }

    /**
     * The state of a SpeculativeExecution.
     *
     * This is used to prevent races between request completion (either success or error) and timeout.
     * A retry is in progress once we have written the request to the connection and until we get back a response (see onSet
     * or onException) or a timeout (see onTimeout).
     * The count increments on each retry.
     */
    static class QueryState {
        static final QueryState INITIAL = new QueryState(-1, false);
        static final QueryState CANCELLED_WHILE_IN_PROGRESS = new QueryState(Integer.MIN_VALUE, false);
        static final QueryState CANCELLED_WHILE_COMPLETE = new QueryState(Integer.MIN_VALUE + 1, false);

        final int retryCount;
        final boolean inProgress;

        private QueryState(int count, boolean inProgress) {
            this.retryCount = count;
            this.inProgress = inProgress;
        }

        boolean isInProgressAt(int retryCount) {
            return inProgress && this.retryCount == retryCount;
        }

        QueryState complete() {
            assert inProgress;
            return new QueryState(retryCount, false);
        }

        QueryState startNext() {
            assert !inProgress;
            return new QueryState(retryCount + 1, true);
        }

        public boolean isCancelled() {
            return this == CANCELLED_WHILE_IN_PROGRESS || this == CANCELLED_WHILE_COMPLETE;
        }

        @Override
        public String toString() {
            return String.format("QueryState(count=%d, inProgress=%s, cancelled=%s)", retryCount, inProgress, isCancelled());
        }
    }

    /**
     * Wraps the iterator return by {@link com.datastax.driver.core.policies.LoadBalancingPolicy} to make it safe for
     * concurrent access by multiple threads.
     */
    static class QueryPlan {
        private final Iterator<Host> iterator;

        QueryPlan(Iterator<Host> iterator) {
            this.iterator = iterator;
        }

        /** @return null if there are no more hosts */
        synchronized Host next() {
            return iterator.hasNext() ? iterator.next() : null;
        }
    }
}<|MERGE_RESOLUTION|>--- conflicted
+++ resolved
@@ -405,11 +405,7 @@
         @Override
         public Message.Request request() {
             if (retryConsistencyLevel != null && retryConsistencyLevel != request.consistency())
-<<<<<<< HEAD
-                return manager.makeRequestMessage(statement, retryConsistencyLevel, request.serialConsistency(), request.pagingState(), request.defaultTimestamp());
-=======
                 return request.copy(retryConsistencyLevel);
->>>>>>> dbba41e9
             else
                 return request;
         }
