/*
 *      Copyright (C) 2012-2015 DataStax Inc.
 *
 *   Licensed under the Apache License, Version 2.0 (the "License");
 *   you may not use this file except in compliance with the License.
 *   You may obtain a copy of the License at
 *
 *      http://www.apache.org/licenses/LICENSE-2.0
 *
 *   Unless required by applicable law or agreed to in writing, software
 *   distributed under the License is distributed on an "AS IS" BASIS,
 *   WITHOUT WARRANTIES OR CONDITIONS OF ANY KIND, either express or implied.
 *   See the License for the specific language governing permissions and
 *   limitations under the License.
 */
package com.datastax.driver.core;

import java.util.ArrayList;
import java.util.List;
import java.util.Set;
import java.util.concurrent.*;
import java.util.concurrent.atomic.AtomicInteger;
import java.util.concurrent.atomic.AtomicReference;
import java.util.concurrent.locks.Condition;
import java.util.concurrent.locks.Lock;
import java.util.concurrent.locks.ReentrantLock;

import com.google.common.annotations.VisibleForTesting;
import com.google.common.collect.Lists;
import com.google.common.util.concurrent.*;
import org.slf4j.Logger;
import org.slf4j.LoggerFactory;

import com.datastax.driver.core.exceptions.AuthenticationException;
import com.datastax.driver.core.utils.MoreFutures;

<<<<<<< HEAD
    static HostConnectionPool newInstance(Host host, HostDistance hostDistance, SessionManager manager, ProtocolVersion version) {
        switch (version) {
            case V1:
            case V2:
                return new DynamicConnectionPool(host, hostDistance, manager);
            case V3:
            case V4:
                return new SingleConnectionPool(host, hostDistance, manager);
            default:
                throw version.unsupported();
        }
    }
=======
import static com.datastax.driver.core.Connection.State.GONE;
import static com.datastax.driver.core.Connection.State.OPEN;
import static com.datastax.driver.core.Connection.State.RESURRECTING;
import static com.datastax.driver.core.Connection.State.TRASHED;

class HostConnectionPool {

    private static final Logger logger = LoggerFactory.getLogger(HostConnectionPool.class);

    private static final int MAX_SIMULTANEOUS_CREATION = 1;
>>>>>>> a1d4737c

    final Host host;
    volatile HostDistance hostDistance;
    protected final SessionManager manager;

    final List<Connection> connections;
    private final AtomicInteger open;
    /** The total number of in-flight requests on all connections of this pool. */
    final AtomicInteger totalInFlight = new AtomicInteger();
    /** The maximum value of {@link #totalInFlight} since the last call to {@link #cleanupIdleConnections(long)}*/
    private final AtomicInteger maxTotalInFlight = new AtomicInteger();
    @VisibleForTesting
    final Set<Connection> trash = new CopyOnWriteArraySet<Connection>();

    private volatile int waiter = 0;
    private final Lock waitLock = new ReentrantLock(true);
    private final Condition hasAvailableConnection = waitLock.newCondition();

    private final Runnable newConnectionTask;

    private final AtomicInteger scheduledForCreation = new AtomicInteger();

    protected final AtomicReference<CloseFuture> closeFuture = new AtomicReference<CloseFuture>();

    private enum Phase {INITIALIZING, READY, INIT_FAILED, CLOSING}

    protected final AtomicReference<Phase> phase = new AtomicReference<Phase>(Phase.INITIALIZING);

    // When a request times out, we may never release its stream ID. So over time, a given connection
    // may get less an less available streams. When the number of available ones go below the
    // following threshold, we just replace the connection by a new one.
    private final int minAllowedStreams;

    public HostConnectionPool(Host host, HostDistance hostDistance, SessionManager manager) {
        assert hostDistance != HostDistance.IGNORED;
        this.host = host;
        this.hostDistance = hostDistance;
        this.manager = manager;

        this.newConnectionTask = new Runnable() {
            @Override
            public void run() {
                addConnectionIfUnderMaximum();
                scheduledForCreation.decrementAndGet();
            }
        };

        this.connections = new CopyOnWriteArrayList<Connection>();
        this.open = new AtomicInteger();

        this.minAllowedStreams = options().getMaxRequestsPerConnection(hostDistance) * 3 / 4;
    }

    /**
     * @param reusedConnection an existing connection (from a reconnection attempt) that we want to
     *                         reuse as part of this pool. Might be null or already used by another
     *                         pool.
     */
    ListenableFuture<Void> initAsync(Connection reusedConnection) {
        // Create initial core connections
        int capacity = options().getCoreConnectionsPerHost(hostDistance);
        final List<Connection> connections = Lists.newArrayListWithCapacity(capacity);
        final List<ListenableFuture<Void>> connectionFutures = Lists.newArrayListWithCapacity(capacity);
        for (int i = 0; i < capacity; i++) {
            Connection connection;
            ListenableFuture<Void> connectionFuture;
            // reuse the existing connection only once
            if (reusedConnection != null && reusedConnection.setPool(this)) {
                connection = reusedConnection;
                connectionFuture = MoreFutures.VOID_SUCCESS;
            } else {
                connection = manager.connectionFactory().newConnection(this);
                connectionFuture = connection.initAsync();
            }
            reusedConnection = null;
            connections.add(connection);
            connectionFutures.add(connectionFuture);
        }

        Executor initExecutor = manager.cluster.manager.configuration.getPoolingOptions().getInitializationExecutor();

        ListenableFuture<List<Void>> allConnectionsFuture = Futures.allAsList(connectionFutures);

        final SettableFuture<Void> initFuture = SettableFuture.create();
        Futures.addCallback(allConnectionsFuture, new FutureCallback<List<Void>>() {
            @Override
            public void onSuccess(List<Void> l) {
                HostConnectionPool.this.connections.addAll(connections);
                open.set(l.size());
                if (isClosed()) {
                    initFuture.setException(new ConnectionException(host.getSocketAddress(), "Pool was closed during initialization"));
                    // we're not sure if closeAsync() saw the connections, so ensure they get closed
                    forceClose(connections);
                } else {
                    logger.trace("Created connection pool to host {}", host);
                    phase.compareAndSet(Phase.INITIALIZING, Phase.READY);
                    initFuture.set(null);
                }
            }

            @Override
            public void onFailure(Throwable t) {
                phase.compareAndSet(Phase.INITIALIZING, Phase.INIT_FAILED);
                forceClose(connections);
                initFuture.setException(t);
            }
        }, initExecutor);
        return initFuture;
    }

    // Clean up if we got an error at construction time but still created part of the core connections
    private void forceClose(List<Connection> connections) {
        for (Connection connection : connections) {
            connection.closeAsync().force();
        }
    }

    private PoolingOptions options() {
        return manager.configuration().getPoolingOptions();
    }

    public Connection borrowConnection(long timeout, TimeUnit unit) throws ConnectionException, TimeoutException {
        Phase phase = this.phase.get();
        if (phase != Phase.READY)
            // Note: throwing a ConnectionException is probably fine in practice as it will trigger the creation of a new host.
            // That being said, maybe having a specific exception could be cleaner.
            throw new ConnectionException(host.getSocketAddress(), "Pool is " + phase);

        if (connections.isEmpty()) {
            for (int i = 0; i < options().getCoreConnectionsPerHost(hostDistance); i++) {
                // We don't respect MAX_SIMULTANEOUS_CREATION here because it's  only to
                // protect against creating connection in excess of core too quickly
                scheduledForCreation.incrementAndGet();
                manager.blockingExecutor().submit(newConnectionTask);
            }
            Connection c = waitForConnection(timeout, unit);
            totalInFlight.incrementAndGet();
            c.setKeyspace(manager.poolsState.keyspace);
            return c;
        }

        int minInFlight = Integer.MAX_VALUE;
        Connection leastBusy = null;
        for (Connection connection : connections) {
            int inFlight = connection.inFlight.get();
            if (inFlight < minInFlight) {
                minInFlight = inFlight;
                leastBusy = connection;
            }
        }

        if (leastBusy == null) {
            // We could have raced with a shutdown since the last check
            if (isClosed())
                throw new ConnectionException(host.getSocketAddress(), "Pool is shutdown");
            // This might maybe happen if the number of core connections per host is 0 and a connection was trashed between
            // the previous check to connections and now. But in that case, the line above will have trigger the creation of
            // a new connection, so just wait that connection and move on
            leastBusy = waitForConnection(timeout, unit);
        } else {
            while (true) {
                int inFlight = leastBusy.inFlight.get();

                if (inFlight >= Math.min(leastBusy.maxAvailableStreams(), options().getMaxRequestsPerConnection(hostDistance))) {
                    leastBusy = waitForConnection(timeout, unit);
                    break;
                }

                if (leastBusy.inFlight.compareAndSet(inFlight, inFlight + 1))
                    break;
            }
        }

        int totalInFlightCount = totalInFlight.incrementAndGet();
        // update max atomically:
        while (true) {
            int oldMax = maxTotalInFlight.get();
            if (totalInFlightCount <= oldMax || maxTotalInFlight.compareAndSet(oldMax, totalInFlightCount))
                break;
        }

        int connectionCount = open.get() + scheduledForCreation.get();
        if (connectionCount < options().getMaxConnectionsPerHost(hostDistance)) {
            // Add a connection if we fill the first n-1 connections and almost fill the last one
            int currentCapacity = (connectionCount - 1) * options().getMaxRequestsPerConnection(hostDistance)
                + options().getNewConnectionThreshold(hostDistance);
            if (totalInFlightCount > currentCapacity)
                maybeSpawnNewConnection();
        }

        leastBusy.setKeyspace(manager.poolsState.keyspace);
        return leastBusy;
    }

    private void awaitAvailableConnection(long timeout, TimeUnit unit) throws InterruptedException {
        waitLock.lock();
        waiter++;
        try {
            hasAvailableConnection.await(timeout, unit);
        } finally {
            waiter--;
            waitLock.unlock();
        }
    }

    private void signalAvailableConnection() {
        // Quick check if it's worth signaling to avoid locking
        if (waiter == 0)
            return;

        waitLock.lock();
        try {
            hasAvailableConnection.signal();
        } finally {
            waitLock.unlock();
        }
    }

    private void signalAllAvailableConnection() {
        // Quick check if it's worth signaling to avoid locking
        if (waiter == 0)
            return;

        waitLock.lock();
        try {
            hasAvailableConnection.signalAll();
        } finally {
            waitLock.unlock();
        }
    }

    private Connection waitForConnection(long timeout, TimeUnit unit) throws ConnectionException, TimeoutException {
        if (timeout == 0)
            throw new TimeoutException();

        long start = System.nanoTime();
        long remaining = timeout;
        do {
            try {
                awaitAvailableConnection(remaining, unit);
            } catch (InterruptedException e) {
                Thread.currentThread().interrupt();
                // If we're interrupted fine, check if there is a connection available but stop waiting otherwise
                timeout = 0; // this will make us stop the loop if we don't get a connection right away
            }

            if (isClosed())
                throw new ConnectionException(host.getSocketAddress(), "Pool is shutdown");

            int minInFlight = Integer.MAX_VALUE;
            Connection leastBusy = null;
            for (Connection connection : connections) {
                int inFlight = connection.inFlight.get();
                if (inFlight < minInFlight) {
                    minInFlight = inFlight;
                    leastBusy = connection;
                }
            }

            // If we race with shutdown, leastBusy could be null. In that case we just loop and we'll throw on the next
            // iteration anyway
            if (leastBusy != null) {
                while (true) {
                    int inFlight = leastBusy.inFlight.get();

                    if (inFlight >= Math.min(leastBusy.maxAvailableStreams(), options().getMaxRequestsPerConnection(hostDistance)))
                        break;

                    if (leastBusy.inFlight.compareAndSet(inFlight, inFlight + 1))
                        return leastBusy;
                }
            }

            remaining = timeout - Cluster.timeSince(start, unit);
        } while (remaining > 0);

        throw new TimeoutException();
    }

    public void returnConnection(Connection connection) {
        connection.inFlight.decrementAndGet();
        totalInFlight.decrementAndGet();

        if (isClosed()) {
            close(connection);
            return;
        }

        if (connection.isDefunct()) {
            // As part of making it defunct, we have already replaced it or
            // closed the pool.
            return;
        }

        if (connection.state.get() != TRASHED) {
            if (connection.maxAvailableStreams() < minAllowedStreams) {
                replaceConnection(connection);
            } else {
                signalAvailableConnection();
            }
        }
    }

    // Trash the connection and create a new one, but we don't call trashConnection
    // directly because we want to make sure the connection is always trashed.
    private void replaceConnection(Connection connection) {
        if (!connection.state.compareAndSet(OPEN, TRASHED))
            return;
        open.decrementAndGet();
        maybeSpawnNewConnection();
        connection.maxIdleTime = Long.MIN_VALUE;
        doTrashConnection(connection);
    }

    private boolean trashConnection(Connection connection) {
        if (!connection.state.compareAndSet(OPEN, TRASHED))
            return true;

        // First, make sure we don't go below core connections
        for (; ; ) {
            int opened = open.get();
            if (opened <= options().getCoreConnectionsPerHost(hostDistance)) {
                connection.state.set(OPEN);
                return false;
            }

            if (open.compareAndSet(opened, opened - 1))
                break;
        }
        logger.trace("Trashing {}", connection);
        connection.maxIdleTime = System.currentTimeMillis() + options().getIdleTimeoutSeconds() * 1000;
        doTrashConnection(connection);
        return true;
    }

    private void doTrashConnection(Connection connection) {
        connections.remove(connection);
        trash.add(connection);
    }

    private boolean addConnectionIfUnderMaximum() {

        // First, make sure we don't cross the allowed limit of open connections
        for (; ; ) {
            int opened = open.get();
            if (opened >= options().getMaxConnectionsPerHost(hostDistance))
                return false;

            if (open.compareAndSet(opened, opened + 1))
                break;
        }

        if (phase.get() != Phase.READY) {
            open.decrementAndGet();
            return false;
        }

        // Now really open the connection
        try {
            Connection newConnection = tryResurrectFromTrash();
            if (newConnection == null) {
                logger.debug("Creating new connection on busy pool to {}", host);
                newConnection = manager.connectionFactory().open(this);
            }
            connections.add(newConnection);

            newConnection.state.compareAndSet(RESURRECTING, OPEN); // no-op if it was already OPEN

            // We might have raced with pool shutdown since the last check; ensure the connection gets closed in case the pool did not do it.
            if (isClosed() && !newConnection.isClosed()) {
                close(newConnection);
                open.decrementAndGet();
                return false;
            }

            signalAvailableConnection();
            return true;
        } catch (InterruptedException e) {
            Thread.currentThread().interrupt();
            // Skip the open but ignore otherwise
            open.decrementAndGet();
            return false;
        } catch (ConnectionException e) {
            open.decrementAndGet();
            logger.debug("Connection error to {} while creating additional connection", host);
            return false;
        } catch (AuthenticationException e) {
            // This shouldn't really happen in theory
            open.decrementAndGet();
            logger.error("Authentication error while creating additional connection (error is: {})", e.getMessage());
            return false;
        } catch (UnsupportedProtocolVersionException e) {
            // This shouldn't happen since we shouldn't have been able to connect in the first place
            open.decrementAndGet();
            logger.error("UnsupportedProtocolVersionException error while creating additional connection (error is: {})", e.getMessage());
            return false;
        } catch (ClusterNameMismatchException e) {
            open.decrementAndGet();
            logger.error("ClusterNameMismatchException error while creating additional connection (error is: {})", e.getMessage());
            return false;
        }
    }

    private Connection tryResurrectFromTrash() {
        long highestMaxIdleTime = System.currentTimeMillis();
        Connection chosen = null;

        while (true) {
            for (Connection connection : trash)
                if (connection.maxIdleTime > highestMaxIdleTime && connection.maxAvailableStreams() > minAllowedStreams) {
                    chosen = connection;
                    highestMaxIdleTime = connection.maxIdleTime;
                }

            if (chosen == null)
                return null;
            else if (chosen.state.compareAndSet(TRASHED, RESURRECTING))
                break;
        }
        logger.trace("Resurrecting {}", chosen);
        trash.remove(chosen);
        return chosen;
    }

    private void maybeSpawnNewConnection() {
        while (true) {
            int inCreation = scheduledForCreation.get();
            if (inCreation >= MAX_SIMULTANEOUS_CREATION)
                return;
            if (scheduledForCreation.compareAndSet(inCreation, inCreation + 1))
                break;
        }

        manager.blockingExecutor().submit(newConnectionTask);
    }

    void replaceDefunctConnection(final Connection connection) {
        if (connection.state.compareAndSet(OPEN, GONE))
            open.decrementAndGet();
        if (connections.remove(connection))
            manager.blockingExecutor().submit(new Runnable() {
                @Override
                public void run() {
                    addConnectionIfUnderMaximum();
                }
            });
    }

    void cleanupIdleConnections(long now) {
        if (isClosed())
            return;

        shrinkIfBelowCapacity();
        cleanupTrash(now);
    }

    /** If we have more active connections than needed, trash some of them */
    private void shrinkIfBelowCapacity() {
        int currentLoad = maxTotalInFlight.getAndSet(totalInFlight.get());

        int maxRequestsPerConnection = options().getMaxRequestsPerConnection(hostDistance);
        int needed = currentLoad / maxRequestsPerConnection + 1;
        if (currentLoad % maxRequestsPerConnection > options().getNewConnectionThreshold(hostDistance))
            needed += 1;
        needed = Math.max(needed, options().getCoreConnectionsPerHost(hostDistance));
        int actual = open.get();
        int toTrash = Math.max(0, actual - needed);

        logger.trace("Current inFlight = {}, {} connections needed, {} connections available, trashing {}",
            currentLoad, needed, actual, toTrash);

        if (toTrash <= 0)
            return;

        for (Connection connection : connections)
            if (trashConnection(connection)) {
                toTrash -= 1;
                if (toTrash == 0)
                    return;
            }
    }

    /** Close connections that have been sitting in the trash for too long */
    private void cleanupTrash(long now) {
        for (Connection connection : trash) {
            if (connection.maxIdleTime < now && connection.state.compareAndSet(TRASHED, GONE)) {
                if (connection.inFlight.get() == 0) {
                    logger.trace("Cleaning up {}", connection);
                    trash.remove(connection);
                    close(connection);
                } else {
                    // Given that idleTimeout >> request timeout, all outstanding requests should
                    // have finished by now, so we should not get here.
                    // Restore the status so that it's retried on the next cleanup.
                    connection.state.set(TRASHED);
                }
            }
        }
    }

    private void close(final Connection connection) {
        connection.closeAsync();
    }

    public final boolean isClosed() {
        return closeFuture.get() != null;
    }

    public final CloseFuture closeAsync() {

        CloseFuture future = closeFuture.get();
        if (future != null)
            return future;

        phase.set(Phase.CLOSING);

        // Wake up all threads that wait
        signalAllAvailableConnection();

        future = new CloseFuture.Forwarding(discardAvailableConnections());

        return closeFuture.compareAndSet(null, future)
            ? future
            : closeFuture.get(); // We raced, it's ok, return the future that was actually set
    }

    public int opened() {
        return open.get();
    }

    int trashed() {
        return trash.size();
    }

    private List<CloseFuture> discardAvailableConnections() {
        // Note: if this gets called before initialization has completed, both connections and trash will be empty,
        // so this will return an empty list

        List<CloseFuture> futures = new ArrayList<CloseFuture>(connections.size() + trash.size());

        for (final Connection connection : connections) {
            CloseFuture future = connection.closeAsync();
            future.addListener(new Runnable() {
                public void run() {
                    if (connection.state.compareAndSet(OPEN, GONE))
                        open.decrementAndGet();
                }
            }, MoreExecutors.sameThreadExecutor());
            futures.add(future);
        }

        // Some connections in the trash might still be open if they hadn't reached their idle timeout
        for (Connection connection : trash)
            futures.add(connection.closeAsync());

        return futures;
    }

    // This creates connections if we have less than core connections (if we
    // have more than core, connection will just get trash when we can).
    public void ensureCoreConnections() {
        if (isClosed())
            return;

        // Note: this process is a bit racy, but it doesn't matter since we're still guaranteed to not create
        // more connection than maximum (and if we create more than core connection due to a race but this isn't
        // justified by the load, the connection in excess will be quickly trashed anyway)
        int opened = open.get();
        for (int i = opened; i < options().getCoreConnectionsPerHost(hostDistance); i++) {
            // We don't respect MAX_SIMULTANEOUS_CREATION here because it's only to
            // protect against creating connection in excess of core too quickly
            scheduledForCreation.incrementAndGet();
            manager.blockingExecutor().submit(newConnectionTask);
        }
    }

    static class PoolState {
        volatile String keyspace;

        public void setKeyspace(String keyspace) {
            this.keyspace = keyspace;
        }
    }
}<|MERGE_RESOLUTION|>--- conflicted
+++ resolved
@@ -34,20 +34,6 @@
 import com.datastax.driver.core.exceptions.AuthenticationException;
 import com.datastax.driver.core.utils.MoreFutures;
 
-<<<<<<< HEAD
-    static HostConnectionPool newInstance(Host host, HostDistance hostDistance, SessionManager manager, ProtocolVersion version) {
-        switch (version) {
-            case V1:
-            case V2:
-                return new DynamicConnectionPool(host, hostDistance, manager);
-            case V3:
-            case V4:
-                return new SingleConnectionPool(host, hostDistance, manager);
-            default:
-                throw version.unsupported();
-        }
-    }
-=======
 import static com.datastax.driver.core.Connection.State.GONE;
 import static com.datastax.driver.core.Connection.State.OPEN;
 import static com.datastax.driver.core.Connection.State.RESURRECTING;
@@ -58,7 +44,6 @@
     private static final Logger logger = LoggerFactory.getLogger(HostConnectionPool.class);
 
     private static final int MAX_SIMULTANEOUS_CREATION = 1;
->>>>>>> a1d4737c
 
     final Host host;
     volatile HostDistance hostDistance;
